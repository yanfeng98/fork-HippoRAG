--- conflicted
+++ resolved
@@ -119,14 +119,8 @@
         cache_dir = os.path.join(global_config.save_dir, "llm_cache")
         return cls(cache_dir=cache_dir, global_config=global_config)
 
-<<<<<<< HEAD
     def __init__(self, cache_dir, global_config, cache_filename: str = None,
                  high_throughput: bool = True,
-=======
-    def __init__(self, cache_dir, global_config: BaseConfig, cache_filename: str = None,
-                 llm_name: str = None, api_key: str = None, llm_base_url: str = None,
-                 high_throughput: bool = False,
->>>>>>> 760e7946
                  **kwargs) -> None:
         if llm_name is None:
             llm_name = global_config.llm_name
@@ -160,13 +154,8 @@
             self.openai_client = AzureOpenAI(api_version=self.global_config.azure_endpoint.split('api-version=')[1],
                                              azure_endpoint=self.global_config.azure_endpoint, max_retries=self.max_retries)
 
-<<<<<<< HEAD
     def _init_llm_config(self) -> None:
         config_dict = self.global_config.__dict__
-=======
-    def _init_llm_config(self, global_config: BaseConfig) -> None:
-        config_dict = global_config.__dict__
->>>>>>> 760e7946
 
         config_dict['llm_name'] = self.global_config.llm_name
         config_dict['llm_base_url'] = self.global_config.llm_base_url
